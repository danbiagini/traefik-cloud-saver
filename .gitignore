--- conflicted
+++ resolved
@@ -1,29 +1,11 @@
-<<<<<<< HEAD
-# Binaries for programs and plugins
-=======
+
 # Go specific
->>>>>>> b1eb37f1
 *.exe
 *.exe~
 *.dll
 *.so
 *.dylib
-<<<<<<< HEAD
 
-# Test binary, built with `go test -c`
-*.test
-
-# Output of the go coverage tool
-*.out
-
-# Dependency directories
-vendor/
-
-# Go workspace file
-go.work
-
-# IDE specific files
-=======
 *.test
 *.out
 go.work
@@ -37,30 +19,11 @@
 build/
 
 # IDE specific
->>>>>>> b1eb37f1
 .idea/
 .vscode/
 *.swp
 *.swo
-<<<<<<< HEAD
 
-# OS generated files
-.DS_Store
-.DS_Store?
-._*
-.Spotlight-V100
-.Trashes
-ehthumbs.db
-Thumbs.db
-
-# Build output directory
-bin/
-dist/
-
-# Environment files
-.env
-.env.local
-=======
 .DS_Store
 
 # Debug files
@@ -76,5 +39,4 @@
 
 # Test coverage
 coverage.txt
-coverage.html
->>>>>>> b1eb37f1
+coverage.html